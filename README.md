--- conflicted
+++ resolved
@@ -1,10 +1,6 @@
 #TLDR
 
-<<<<<<< HEAD
 A comprehensive newsletter aggregation and analysis platform that processes tech newsletters, generates embeddings for semantic search, and provides an AI-powered chat interface for querying tech news content.
-=======
-A comprehensive newsletter aggregation and analysis platform that processes newsletters, generates embeddings for semantic search, and provides an AI-powered chat interface for querying tech news content.
->>>>>>> 8469b3a3
 
 ## Project Overview
 
